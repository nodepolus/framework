--- conflicted
+++ resolved
@@ -102,18 +102,13 @@
     return this.systems;
   }
 
-<<<<<<< HEAD
   async closeDoorsOfType(systemId: SystemType, _player?: PlayerInstance, _sendTo?: Connection[]): Promise<void> {
-=======
-  async closeDoorsOfType(systemId: SystemType, _sendTo?: Connection[]): Promise<void> {
->>>>>>> 6c3fea05
     const doorHandler = this.parent.getLobby().getHostInstance().getDoorHandler();
 
     if (doorHandler === undefined) {
       throw new Error("Received CloseDoorsOfType without a door handler");
     }
 
-<<<<<<< HEAD
     const doors = doorHandler.getDoorsForSystem(systemId);
     const event = new RoomDoorsClosedEvent(this.parent.getLobby().getSafeGame(), doors, _player);
 
@@ -122,12 +117,8 @@
     if (event.isCancelled()) {
       return;
     }
-    doorHandler.closeDoor(doorHandler.getDoorsForSystem(systemId));
-    doorHandler.setSystemTimeout(systemId, 30);
-=======
     await doorHandler.closeDoor(doorHandler.getDoorsForSystem(systemId));
     await doorHandler.setSystemTimeout(systemId, 30);
->>>>>>> 6c3fea05
   }
 
   // TODO: Change amount to number and deserialize in the system itself?
